# Production dependencies only
homeassistant>=2025.8.0
aiohttp>=3.12.15
cryptography>=45.0.3
requests>=2.32.5

# Dyson communication libraries
libdyson-rest==0.8.0b6

# Cloud MQTT communication
paho-mqtt[websockets]>=2.1.0

# Network discovery support

<<<<<<< HEAD
zeroconf>=0.147.2


=======
zeroconf>=0.148.0

>>>>>>> 9aa34b8d
<|MERGE_RESOLUTION|>--- conflicted
+++ resolved
@@ -1,22 +1,15 @@
-# Production dependencies only
-homeassistant>=2025.8.0
-aiohttp>=3.12.15
-cryptography>=45.0.3
-requests>=2.32.5
-
-# Dyson communication libraries
-libdyson-rest==0.8.0b6
-
-# Cloud MQTT communication
-paho-mqtt[websockets]>=2.1.0
-
-# Network discovery support
-
-<<<<<<< HEAD
-zeroconf>=0.147.2
-
-
-=======
-zeroconf>=0.148.0
-
->>>>>>> 9aa34b8d
+# Production dependencies only
+homeassistant>=2025.8.0
+aiohttp>=3.12.15
+cryptography>=45.0.3
+requests>=2.32.5
+
+# Dyson communication libraries
+libdyson-rest==0.8.0b6
+
+# Cloud MQTT communication
+paho-mqtt[websockets]>=2.1.0
+
+# Network discovery support
+
+zeroconf>=0.148.0