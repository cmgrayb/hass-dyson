--- conflicted
+++ resolved
@@ -1,319 +1,159 @@
-<<<<<<< HEAD
-{
-  "$schema": "https://docs.renovatebot.com/renovate-schema.json",
-  "description": "Renovate configuration for hass-dyson Home Assistant integration",
-  "extends": [
-    "config:recommended",
-    ":semanticCommits",
-    ":automergeBranch"
-  ],
-  "timezone": "UTC",
-  "labels": ["dependencies"],
-  "assignees": ["cmgrayb"],
-  "reviewers": ["cmgrayb"],
-  "dependencyDashboard": false,
-  "commitMessagePrefix": "deps:",
-  "commitMessageAction": "update",
-  "commitMessageTopic": "{{depName}}",
-  "commitMessageExtra": "to {{newVersion}}",
-  "branchPrefix": "renovate/",
-  "automerge": false,
-  "platformAutomerge": false,
-  "rebaseWhen": "conflicted",
-  "rangeStrategy": "bump",
-  "separateMinorPatch": false,
-  "prCreation": "immediate",
-  "platformCommit": "enabled",
-  "gitIgnoredAuthors": ["Renovate Bot <bot@renovateapp.com>"],
-  "ignorePaths": [],
-  "lockFileMaintenance": {
-    "enabled": false
-  },
-  "osvVulnerabilityAlerts": true,
-  "vulnerabilityAlerts": {
-    "enabled": true,
-    "minimumReleaseAge": "1 day"
-  },
-  "packageRules": [
-    {
-      "description": "Production dependencies - conservative updates",
-      "matchFileNames": ["requirements.txt", "custom_components/hass_dyson/manifest.json"],
-      "matchDepTypes": ["dependencies"],
-      "prPriority": 5,
-      "labels": ["dependencies", "production"],
-      "groupName": "production dependencies",
-      "groupSlug": "production-deps",
-      "semanticCommitType": "deps",
-      "semanticCommitScope": "prod"
-    },
-    {
-      "description": "Development dependencies - faster updates",
-      "matchFileNames": ["requirements-dev.txt"],
-      "matchDepTypes": ["devDependencies"],
-      "prPriority": 3,
-      "labels": ["dependencies", "development"],
-      "groupName": "development dependencies",
-      "groupSlug": "dev-deps",
-      "semanticCommitType": "deps",
-      "semanticCommitScope": "dev"
-    },
-    {
-      "description": "Code quality and testing tools",
-      "matchPackageNames": [
-        "ruff",
-        "bandit",
-        "pytest",
-        "pytest-cov",
-        "pytest-asyncio",
-        "pytest-homeassistant-custom-component",
-        "pytest-mock",
-        "mypy",
-        "safety"
-      ],
-      "prPriority": 4,
-      "labels": ["dependencies", "code-quality"],
-      "groupName": "code quality tools",
-      "groupSlug": "code-quality",
-      "semanticCommitType": "deps",
-      "semanticCommitScope": "tools"
-    },
-    {
-      "description": "Docker base images and system dependencies",
-      "matchFileNames": [".devcontainer/Dockerfile"],
-      "matchDepTypes": ["dockerfile"],
-      "prPriority": 2,
-      "labels": ["dependencies", "docker"],
-      "groupName": "Docker dependencies",
-      "groupSlug": "docker-deps",
-      "semanticCommitType": "deps",
-      "semanticCommitScope": "docker"
-    },
-    {
-      "description": "Home Assistant core and related packages",
-      "matchPackageNames": [
-        "homeassistant",
-        "pytest-homeassistant-custom-component"
-      ],
-      "prPriority": 6,
-      "labels": ["dependencies", "homeassistant"],
-      "groupName": "Home Assistant dependencies",
-      "groupSlug": "ha-deps",
-      "semanticCommitType": "deps",
-      "semanticCommitScope": "ha"
-    },
-    {
-      "description": "Security vulnerability fixes - immediate updates",
-      "matchPackageNames": [
-        "cryptography",
-        "requests",
-        "aiohttp",
-        "paho-mqtt"
-      ],
-      "prPriority": 10,
-      "labels": ["dependencies", "security"],
-      "groupName": "security updates",
-      "groupSlug": "security-deps",
-      "semanticCommitType": "deps",
-      "semanticCommitScope": "security"
-    },
-    {
-      "description": "Dyson-specific libraries - careful updates",
-      "matchPackageNames": [
-        "libdyson-rest"
-      ],
-      "prPriority": 8,
-      "labels": ["dependencies", "dyson"],
-      "groupName": "Dyson libraries",
-      "groupSlug": "dyson-libs",
-      "semanticCommitType": "deps",
-      "semanticCommitScope": "dyson",
-      "reviewersFromCodeOwners": true
-    }
-  ],
-  "pip_requirements": {
-    "enabled": true,
-    "fileMatch": [
-      "^requirements\\.txt$",
-      "^requirements-dev\\.txt$"
-    ]
-  },
-  "dockerfile": {
-    "enabled": true,
-    "fileMatch": [
-      "^\\.devcontainer/Dockerfile$"
-    ]
-  },
-  "customManagers": [
-    {
-      "customType": "regex",
-      "fileMatch": [
-        "^custom_components/.*/manifest\\.json$"
-      ],
-      "matchStrings": [
-        "\"requirements\"\\s*:\\s*\\[\\s*\"(?<depName>[^\"]+)==(?<currentValue>[^\"]+)\""
-      ],
-      "datasourceTemplate": "pypi",
-      "versioningTemplate": "pep440"
-    }
-  ]
-=======
-{
-  "$schema": "https://docs.renovatebot.com/renovate-schema.json",
-  "description": "Renovate configuration for hass-dyson Home Assistant integration",
-  "extends": [
-    "config:recommended",
-    ":semanticCommits",
-    ":automergeBranch"
-  ],
-  "timezone": "UTC",
-  "labels": ["dependencies"],
-  "assignees": ["cmgrayb"],
-  "reviewers": ["cmgrayb"],
-  "dependencyDashboard": false,
-  "commitMessagePrefix": "deps:",
-  "commitMessageAction": "update",
-  "commitMessageTopic": "{{depName}}",
-  "commitMessageExtra": "to {{newVersion}}",
-  "branchPrefix": "renovate/",
-  "automerge": false,
-  "platformAutomerge": false,
-  "rebaseWhen": "conflicted",
-  "rangeStrategy": "bump",
-  "separateMinorPatch": false,
-  "prCreation": "immediate",
-  "platformCommit": "enabled",
-  "gitIgnoredAuthors": ["Renovate Bot <bot@renovateapp.com>"],
-  "branchConcurrentLimit": 0,
-  "ignorePaths": [],
-  "lockFileMaintenance": {
-    "enabled": false
-  },
-  "osvVulnerabilityAlerts": true,
-  "vulnerabilityAlerts": {
-    "enabled": true,
-    "minimumReleaseAge": "1 day"
-  },
-  "packageRules": [
-    {
-      "description": "Production dependencies - conservative updates",
-      "matchFileNames": ["requirements.txt", "custom_components/hass_dyson/manifest.json"],
-      "matchDepTypes": ["dependencies"],
-      "prPriority": 5,
-      "labels": ["dependencies", "production"],
-      "groupName": "production dependencies",
-      "groupSlug": "production-deps",
-      "semanticCommitType": "deps",
-      "semanticCommitScope": "prod"
-    },
-    {
-      "description": "Development dependencies - faster updates",
-      "matchFileNames": ["requirements-dev.txt"],
-      "matchDepTypes": ["devDependencies"],
-      "prPriority": 3,
-      "labels": ["dependencies", "development"],
-      "groupName": "development dependencies",
-      "groupSlug": "dev-deps",
-      "semanticCommitType": "deps",
-      "semanticCommitScope": "dev"
-    },
-    {
-      "description": "Code quality and testing tools",
-      "matchPackageNames": [
-        "ruff",
-        "bandit",
-        "pytest",
-        "pytest-cov",
-        "pytest-asyncio",
-        "pytest-homeassistant-custom-component",
-        "pytest-mock",
-        "mypy",
-        "safety"
-      ],
-      "prPriority": 4,
-      "labels": ["dependencies", "code-quality"],
-      "groupName": "code quality tools",
-      "groupSlug": "code-quality",
-      "semanticCommitType": "deps",
-      "semanticCommitScope": "tools"
-    },
-    {
-      "description": "Docker base images and system dependencies",
-      "matchFileNames": [".devcontainer/Dockerfile"],
-      "matchDepTypes": ["dockerfile"],
-      "prPriority": 2,
-      "labels": ["dependencies", "docker"],
-      "groupName": "Docker dependencies",
-      "groupSlug": "docker-deps",
-      "semanticCommitType": "deps",
-      "semanticCommitScope": "docker"
-    },
-    {
-      "description": "Home Assistant core and related packages",
-      "matchPackageNames": [
-        "homeassistant",
-        "pytest-homeassistant-custom-component"
-      ],
-      "prPriority": 6,
-      "labels": ["dependencies", "homeassistant"],
-      "groupName": "Home Assistant dependencies",
-      "groupSlug": "ha-deps",
-      "semanticCommitType": "deps",
-      "semanticCommitScope": "ha"
-    },
-    {
-      "description": "Security vulnerability fixes - immediate updates",
-      "matchPackageNames": [
-        "cryptography",
-        "requests",
-        "aiohttp",
-        "paho-mqtt"
-      ],
-      "prPriority": 10,
-      "labels": ["dependencies", "security"],
-      "groupName": "security updates",
-      "groupSlug": "security-deps",
-      "semanticCommitType": "deps",
-      "semanticCommitScope": "security"
-    },
-    {
-      "description": "Dyson-specific libraries - careful updates",
-      "matchPackageNames": [
-        "libdyson-rest"
-      ],
-      "prPriority": 8,
-      "labels": ["dependencies", "dyson"],
-      "groupName": "Dyson libraries",
-      "groupSlug": "dyson-libs",
-      "semanticCommitType": "deps",
-      "semanticCommitScope": "dyson",
-      "reviewersFromCodeOwners": true
-    }
-  ],
-  "pip_requirements": {
-    "enabled": true,
-    "fileMatch": [
-      "^requirements\\.txt$",
-      "^requirements-dev\\.txt$"
-    ]
-  },
-  "dockerfile": {
-    "enabled": true,
-    "fileMatch": [
-      "^\\.devcontainer/Dockerfile$"
-    ]
-  },
-  "customManagers": [
-    {
-      "customType": "regex",
-      "fileMatch": [
-        "^custom_components/.*/manifest\\.json$"
-      ],
-      "matchStrings": [
-        "\"requirements\"\\s*:\\s*\\[\\s*\"(?<depName>[^\"]+)==(?<currentValue>[^\"]+)\""
-      ],
-      "datasourceTemplate": "pypi",
-      "versioningTemplate": "pep440"
-    }
-  ]
->>>>>>> 4613b1b6
+{
+  "$schema": "https://docs.renovatebot.com/renovate-schema.json",
+  "description": "Renovate configuration for hass-dyson Home Assistant integration",
+  "extends": [
+    "config:recommended",
+    ":semanticCommits",
+    ":automergeBranch"
+  ],
+  "timezone": "UTC",
+  "labels": ["dependencies"],
+  "assignees": ["cmgrayb"],
+  "reviewers": ["cmgrayb"],
+  "dependencyDashboard": false,
+  "commitMessagePrefix": "deps:",
+  "commitMessageAction": "update",
+  "commitMessageTopic": "{{depName}}",
+  "commitMessageExtra": "to {{newVersion}}",
+  "branchPrefix": "renovate/",
+  "automerge": false,
+  "platformAutomerge": false,
+  "rebaseWhen": "conflicted",
+  "rangeStrategy": "bump",
+  "separateMinorPatch": false,
+  "prCreation": "immediate",
+  "platformCommit": "enabled",
+  "gitIgnoredAuthors": ["Renovate Bot <bot@renovateapp.com>"],
+  "branchConcurrentLimit": 0,
+  "ignorePaths": [],
+  "lockFileMaintenance": {
+    "enabled": false
+  },
+  "osvVulnerabilityAlerts": true,
+  "vulnerabilityAlerts": {
+    "enabled": true,
+    "minimumReleaseAge": "1 day"
+  },
+  "packageRules": [
+    {
+      "description": "Production dependencies - conservative updates",
+      "matchFileNames": ["requirements.txt", "custom_components/hass_dyson/manifest.json"],
+      "matchDepTypes": ["dependencies"],
+      "prPriority": 5,
+      "labels": ["dependencies", "production"],
+      "groupName": "production dependencies",
+      "groupSlug": "production-deps",
+      "semanticCommitType": "deps",
+      "semanticCommitScope": "prod"
+    },
+    {
+      "description": "Development dependencies - faster updates",
+      "matchFileNames": ["requirements-dev.txt"],
+      "matchDepTypes": ["devDependencies"],
+      "prPriority": 3,
+      "labels": ["dependencies", "development"],
+      "groupName": "development dependencies",
+      "groupSlug": "dev-deps",
+      "semanticCommitType": "deps",
+      "semanticCommitScope": "dev"
+    },
+    {
+      "description": "Code quality and testing tools",
+      "matchPackageNames": [
+        "ruff",
+        "bandit",
+        "pytest",
+        "pytest-cov",
+        "pytest-asyncio",
+        "pytest-homeassistant-custom-component",
+        "pytest-mock",
+        "mypy",
+        "safety"
+      ],
+      "prPriority": 4,
+      "labels": ["dependencies", "code-quality"],
+      "groupName": "code quality tools",
+      "groupSlug": "code-quality",
+      "semanticCommitType": "deps",
+      "semanticCommitScope": "tools"
+    },
+    {
+      "description": "Docker base images and system dependencies",
+      "matchFileNames": [".devcontainer/Dockerfile"],
+      "matchDepTypes": ["dockerfile"],
+      "prPriority": 2,
+      "labels": ["dependencies", "docker"],
+      "groupName": "Docker dependencies",
+      "groupSlug": "docker-deps",
+      "semanticCommitType": "deps",
+      "semanticCommitScope": "docker"
+    },
+    {
+      "description": "Home Assistant core and related packages",
+      "matchPackageNames": [
+        "homeassistant",
+        "pytest-homeassistant-custom-component"
+      ],
+      "prPriority": 6,
+      "labels": ["dependencies", "homeassistant"],
+      "groupName": "Home Assistant dependencies",
+      "groupSlug": "ha-deps",
+      "semanticCommitType": "deps",
+      "semanticCommitScope": "ha"
+    },
+    {
+      "description": "Security vulnerability fixes - immediate updates",
+      "matchPackageNames": [
+        "cryptography",
+        "requests",
+        "aiohttp",
+        "paho-mqtt"
+      ],
+      "prPriority": 10,
+      "labels": ["dependencies", "security"],
+      "groupName": "security updates",
+      "groupSlug": "security-deps",
+      "semanticCommitType": "deps",
+      "semanticCommitScope": "security"
+    },
+    {
+      "description": "Dyson-specific libraries - careful updates",
+      "matchPackageNames": [
+        "libdyson-rest"
+      ],
+      "prPriority": 8,
+      "labels": ["dependencies", "dyson"],
+      "groupName": "Dyson libraries",
+      "groupSlug": "dyson-libs",
+      "semanticCommitType": "deps",
+      "semanticCommitScope": "dyson",
+      "reviewersFromCodeOwners": true
+    }
+  ],
+  "pip_requirements": {
+    "enabled": true,
+    "fileMatch": [
+      "^requirements\\.txt$",
+      "^requirements-dev\\.txt$"
+    ]
+  },
+  "dockerfile": {
+    "enabled": true,
+    "fileMatch": [
+      "^\\.devcontainer/Dockerfile$"
+    ]
+  },
+  "customManagers": [
+    {
+      "customType": "regex",
+      "fileMatch": [
+        "^custom_components/.*/manifest\\.json$"
+      ],
+      "matchStrings": [
+        "\"requirements\"\\s*:\\s*\\[\\s*\"(?<depName>[^\"]+)==(?<currentValue>[^\"]+)\""
+      ],
+      "datasourceTemplate": "pypi",
+      "versioningTemplate": "pep440"
+    }
+  ]
 }