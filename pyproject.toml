--- conflicted
+++ resolved
@@ -1,280 +1,265 @@
-[build-system]
-requires = ["setuptools>=80.9.0", "wheel"]
-build-backend = "setuptools.build_meta"
-# Cache-bust for GitHub Actions: AsyncDysonClient import fix 2025-09-13
-
-[project]
-name = "hass-dyson"
-version = "0.18.1"
-description = "Home Assistant Dyson integration focusing on device capabilities and connection information"
-readme = "README.md"
-license = {file = "LICENSE"}
-authors = [
-    {name = "cmgrayb"},
-]
-keywords = ["home-assistant", "dyson", "integration", "custom-component"]
-classifiers = [
-    "Development Status :: 3 - Alpha",
-    "Intended Audience :: Developers",
-    "License :: OSI Approved :: MIT License",
-    "Operating System :: OS Independent",
-    "Programming Language :: Python :: 3",
-    "Programming Language :: Python :: 3.9",
-    "Programming Language :: Python :: 3.10",
-    "Programming Language :: Python :: 3.11",
-    "Programming Language :: Python :: 3.12",
-    "Programming Language :: Python :: 3.13",
-    "Topic :: Home Automation",
-    "Topic :: Software Development :: Libraries :: Python Modules",
-]
-requires-python = ">=3.10"
-dependencies = [
-<<<<<<< HEAD
-    "homeassistant>=2025.9.4",
-    "aiohttp>=3.8.0",
-    "cryptography>=3.4.0",
-    "requests>=2.28.0",
-    "libdyson-rest==0.7.1",
-    "paho-mqtt>=1.6.0",
-=======
-    "homeassistant>=2025.8.0",
-    "aiohttp>=3.12.15",
-    "cryptography==45.0.3",
-    "requests>=2.32.4",
-    "libdyson-rest==0.8.0b4",
-    "paho-mqtt>=2.1.0",
->>>>>>> 21a945a2
-]
-
-[project.optional-dependencies]
-dev = [
-    "ruff==0.13.2",
-    "black==25.1.0",
-    "flake8==7.3.0",
-    "isort==6.0.1",
-    "pytest==8.4.1",
-    "pytest-cov>=6.0.0, <7.0.0",
-    "pytest-asyncio==1.1.0",
-<<<<<<< HEAD
-    "pytest-homeassistant-custom-component==0.13.282",
-    "mypy==1.17.1",
-    "pre-commit==4.3.0",
-    "types-requests==2.32.4.20250809",
-=======
-    "pytest-homeassistant-custom-component==0.13.272",
-    "mypy==1.18.2",
-    "types-requests==2.32.4.20250913",
->>>>>>> 21a945a2
-    "types-cryptography==3.3.23.2",
-    "bandit==1.8.6",
-    "safety==3.6.2",
-    "responses==0.25.8",
-    "aioresponses==0.7.8",
-    "pytest-mock==3.15.1",
-]
-
-[project.urls]
-Homepage = "https://github.com/cmgrayb/ha-dyson-alt"
-Repository = "https://github.com/cmgrayb/ha-dyson-alt"
-Issues = "https://github.com/cmgrayb/ha-dyson-alt/issues"
-
-[tool.setuptools.packages.find]
-where = ["custom_components"]
-include = ["hass_dyson*"]
-
-[tool.black]
-line-length = 120
-target-version = ['py39', 'py310', 'py311', 'py312', 'py313']
-include = '\.pyi?$'
-extend-exclude = '''
-/(
-  # directories
-  \.eggs
-  | \.git
-  | \.hg
-  | \.mypy_cache
-  | \.tox
-  | \.venv
-  | build
-  | dist
-)/
-'''
-
-[tool.ruff]
-# Home Assistant Core compliance settings
-line-length = 88  # Home Assistant standard
-target-version = "py312"
-
-[tool.ruff.format]
-# Use double quotes for strings
-quote-style = "double"
-# Use spaces around the equals sign in keyword arguments
-skip-magic-trailing-comma = false
-
-[tool.ruff.lint]
-select = [
-    # Pycodestyle
-    "E", "W",
-    # Pyflakes  
-    "F",
-    # Import sorting (isort)
-    "I",
-    # Comprehensions
-    "C4",
-    # Builtin type comparisons
-    "UP",
-    # Quotes
-    "Q",
-]
-ignore = [
-    # Allow line too long if black can't fix it
-    "E501",
-    # Allow lambda assignments
-    "E731",
-    # Disable trailing comma rule to avoid formatter conflicts
-    "COM812",
-]
-
-[tool.ruff.lint.isort]
-known-first-party = ["custom_components.hass_dyson"]
-known-third-party = ["homeassistant"]
-combine-as-imports = true
-
-[tool.isort]
-profile = "black"
-line_length = 120
-multi_line_output = 3
-include_trailing_comma = true
-force_grid_wrap = 0
-use_parentheses = true
-ensure_newline_before_comments = true
-known_first_party = ["custom_components.hass_dyson"]
-known_third_party = ["homeassistant"]
-
-[tool.mypy]
-python_version = "3.13"
-show_error_codes = true
-follow_imports = "silent"
-ignore_missing_imports = true
-strict_optional = false
-warn_redundant_casts = false
-warn_unused_ignores = false
-warn_unreachable = false
-warn_return_any = false
-warn_unused_configs = false
-no_implicit_reexport = false
-check_untyped_defs = false
-disallow_any_generics = false
-disallow_incomplete_defs = false
-disallow_subclassing_any = false
-disallow_untyped_calls = false
-disallow_untyped_decorators = false
-disallow_untyped_defs = false
-# Only check for basic syntax and import errors
-disable_error_code = [
-    # "assignment",  # Re-enabled - type assignment checks
-    # "arg-type",    # Re-enabled - argument type checks (8 issues fixed)
-    # "attr-defined",   # Testing - attribute definitions
-    # "var-annotated",  # Re-enabled - variables need type annotations
-    # "no-untyped-def",  # Re-enabled - functions need type annotations
-    # "union-attr",     # Re-enabled - attribute access on union types (already compliant)
-    # "no-any-return",  # Re-enabled - function returns Any (already compliant)
-    # "no-untyped-call", # Re-enabled - calling untyped functions (already compliant)
-    # "type-arg",       # Re-enabled - generic type argument issues (already compliant)
-    # "unreachable"     # Re-enabled - unreachable code (already compliant)
-]
-exclude = [
-    "build/",
-    "dist/",
-    ".venv/",
-    "venv/",
-    ".git/",
-    "__pycache__/",
-    ".pytest_cache/",
-    ".mypy_cache/",
-    "docker/",
-]
-
-[[tool.mypy.overrides]]
-module = "tests.*"
-disallow_untyped_defs = false
-disallow_untyped_calls = false
-
-[[tool.mypy.overrides]]
-module = [
-    "custom_components.hass_dyson.*",
-    "homeassistant.*",
-]
-disallow_subclassing_any = false
-disallow_any_generics = false
-
-[tool.pytest.ini_options]
-testpaths = ["tests"]
-norecursedirs = [".git", ".tox", "dist", "build", "south_migrations"]
-python_files = ["test_*.py"]
-python_classes = ["Test*"]
-python_functions = ["test_*"]
-# Coverage is enabled by default but with fail-under=0 to allow tests to run
-# The dedicated "coverage" job in GitHub Actions enforces the actual coverage requirements
-addopts = [
-    "--cov=custom_components.hass_dyson",
-    "--cov-report=term-missing",
-    "--cov-report=xml",
-    "--cov-report=html",
-    "--cov-branch",  # Enable branch coverage to match GitHub workflow
-    "--cov-fail-under=0",  # No failure threshold - handled by dedicated coverage job
-    "--strict-markers",
-    "-v"
-]
-# Configure asyncio settings to handle event loop cleanup better
-asyncio_mode = "auto"
-asyncio_default_fixture_loop_scope = "function"
-asyncio_default_test_loop_scope = "function"
-filterwarnings = [
-    "ignore::RuntimeWarning:asyncio.*",
-    "ignore::RuntimeWarning:.*asyncio.*",
-    "ignore::DeprecationWarning:datetime.*",
-    "ignore::ResourceWarning",
-    "ignore:Event loop is closed:RuntimeWarning",
-    "ignore:coroutine.*was never awaited:RuntimeWarning",
-    "ignore:.*shutdown_default_executor.*was never awaited:RuntimeWarning", 
-    "ignore:.*BaseEventLoop.shutdown_default_executor.*:RuntimeWarning",
-    "ignore:.*unawaited coroutine.*:RuntimeWarning",
-    "ignore:.*was never awaited.*:RuntimeWarning",
-    "ignore::RuntimeWarning:_pytest.*",
-    "ignore::RuntimeWarning:coverage.*",
-    "ignore::RuntimeWarning:unittest.mock.*",
-    "ignore::RuntimeWarning:pytest.*",
-    "ignore::RuntimeWarning:gc.*",
-    "ignore::RuntimeWarning:weakref.*",
-    "ignore::RuntimeWarning:functools.*",
-    "ignore::RuntimeWarning",
-]
-markers = [
-    "asyncio: marks tests as async",
-    "integration: marks tests as integration tests", 
-    "unit: marks tests as unit tests",
-]
-
-[tool.coverage.run]
-source = ["custom_components/hass_dyson"]
-branch = true  # Enable branch coverage measurement
-omit = [
-    "*/tests/*",
-    "*/test_*",
-]
-
-[tool.coverage.report]
-exclude_lines = [
-    "pragma: no cover",
-    "def __repr__",
-    "raise AssertionError",
-    "raise NotImplementedError",
-    "if __name__ == .__main__.:",
-    "if TYPE_CHECKING:",
-]
-
-[tool.bandit]
-exclude_dirs = ["tests"]
-skips = ["B101", "B601"]
-
+[build-system]
+requires = ["setuptools>=80.9.0", "wheel"]
+build-backend = "setuptools.build_meta"
+# Cache-bust for GitHub Actions: AsyncDysonClient import fix 2025-09-13
+
+[project]
+name = "hass-dyson"
+version = "0.18.1"
+description = "Home Assistant Dyson integration focusing on device capabilities and connection information"
+readme = "README.md"
+license = {file = "LICENSE"}
+authors = [
+    {name = "cmgrayb"},
+]
+keywords = ["home-assistant", "dyson", "integration", "custom-component"]
+classifiers = [
+    "Development Status :: 3 - Alpha",
+    "Intended Audience :: Developers",
+    "License :: OSI Approved :: MIT License",
+    "Operating System :: OS Independent",
+    "Programming Language :: Python :: 3",
+    "Programming Language :: Python :: 3.9",
+    "Programming Language :: Python :: 3.10",
+    "Programming Language :: Python :: 3.11",
+    "Programming Language :: Python :: 3.12",
+    "Programming Language :: Python :: 3.13",
+    "Topic :: Home Automation",
+    "Topic :: Software Development :: Libraries :: Python Modules",
+]
+requires-python = ">=3.10"
+dependencies = [
+    "homeassistant>=2025.8.0",
+    "aiohttp>=3.8.0",
+    "cryptography>=3.4.0",
+    "requests>=2.28.0",
+    "libdyson-rest==0.7.1",
+    "paho-mqtt>=1.6.0",
+]
+
+[project.optional-dependencies]
+dev = [
+    "ruff==0.13.2",
+    "black==25.1.0",
+    "flake8==7.3.0",
+    "isort==6.0.1",
+    "pytest==8.4.1",
+    "pytest-cov>=6.0.0, <7.0.0",
+    "pytest-asyncio==1.1.0",
+    "pytest-homeassistant-custom-component==0.13.272",
+    "mypy==1.17.1",
+    "pre-commit==4.3.0",
+    "types-requests==2.32.4.20250809",
+    "types-cryptography==3.3.23.2",
+    "bandit==1.8.6",
+    "safety==3.6.2",
+    "responses==0.25.8",
+    "aioresponses==0.7.8",
+    "pytest-mock==3.15.1",
+]
+
+[project.urls]
+Homepage = "https://github.com/cmgrayb/ha-dyson-alt"
+Repository = "https://github.com/cmgrayb/ha-dyson-alt"
+Issues = "https://github.com/cmgrayb/ha-dyson-alt/issues"
+
+[tool.setuptools.packages.find]
+where = ["custom_components"]
+include = ["hass_dyson*"]
+
+[tool.black]
+line-length = 120
+target-version = ['py39', 'py310', 'py311', 'py312', 'py313']
+include = '\.pyi?$'
+extend-exclude = '''
+/(
+  # directories
+  \.eggs
+  | \.git
+  | \.hg
+  | \.mypy_cache
+  | \.tox
+  | \.venv
+  | build
+  | dist
+)/
+'''
+
+[tool.ruff]
+# Home Assistant Core compliance settings
+line-length = 88  # Home Assistant standard
+target-version = "py312"
+
+[tool.ruff.format]
+# Use double quotes for strings
+quote-style = "double"
+# Use spaces around the equals sign in keyword arguments
+skip-magic-trailing-comma = false
+
+[tool.ruff.lint]
+select = [
+    # Pycodestyle
+    "E", "W",
+    # Pyflakes  
+    "F",
+    # Import sorting (isort)
+    "I",
+    # Comprehensions
+    "C4",
+    # Builtin type comparisons
+    "UP",
+    # Quotes
+    "Q",
+]
+ignore = [
+    # Allow line too long if black can't fix it
+    "E501",
+    # Allow lambda assignments
+    "E731",
+    # Disable trailing comma rule to avoid formatter conflicts
+    "COM812",
+]
+
+[tool.ruff.lint.isort]
+known-first-party = ["custom_components.hass_dyson"]
+known-third-party = ["homeassistant"]
+combine-as-imports = true
+
+[tool.isort]
+profile = "black"
+line_length = 120
+multi_line_output = 3
+include_trailing_comma = true
+force_grid_wrap = 0
+use_parentheses = true
+ensure_newline_before_comments = true
+known_first_party = ["custom_components.hass_dyson"]
+known_third_party = ["homeassistant"]
+
+[tool.mypy]
+python_version = "3.13"
+show_error_codes = true
+follow_imports = "silent"
+ignore_missing_imports = true
+strict_optional = false
+warn_redundant_casts = false
+warn_unused_ignores = false
+warn_unreachable = false
+warn_return_any = false
+warn_unused_configs = false
+no_implicit_reexport = false
+check_untyped_defs = false
+disallow_any_generics = false
+disallow_incomplete_defs = false
+disallow_subclassing_any = false
+disallow_untyped_calls = false
+disallow_untyped_decorators = false
+disallow_untyped_defs = false
+# Only check for basic syntax and import errors
+disable_error_code = [
+    # "assignment",  # Re-enabled - type assignment checks
+    # "arg-type",    # Re-enabled - argument type checks (8 issues fixed)
+    # "attr-defined",   # Testing - attribute definitions
+    # "var-annotated",  # Re-enabled - variables need type annotations
+    # "no-untyped-def",  # Re-enabled - functions need type annotations
+    # "union-attr",     # Re-enabled - attribute access on union types (already compliant)
+    # "no-any-return",  # Re-enabled - function returns Any (already compliant)
+    # "no-untyped-call", # Re-enabled - calling untyped functions (already compliant)
+    # "type-arg",       # Re-enabled - generic type argument issues (already compliant)
+    # "unreachable"     # Re-enabled - unreachable code (already compliant)
+]
+exclude = [
+    "build/",
+    "dist/",
+    ".venv/",
+    "venv/",
+    ".git/",
+    "__pycache__/",
+    ".pytest_cache/",
+    ".mypy_cache/",
+    "docker/",
+]
+
+[[tool.mypy.overrides]]
+module = "tests.*"
+disallow_untyped_defs = false
+disallow_untyped_calls = false
+
+[[tool.mypy.overrides]]
+module = [
+    "custom_components.hass_dyson.*",
+    "homeassistant.*",
+]
+disallow_subclassing_any = false
+disallow_any_generics = false
+
+[tool.pytest.ini_options]
+testpaths = ["tests"]
+norecursedirs = [".git", ".tox", "dist", "build", "south_migrations"]
+python_files = ["test_*.py"]
+python_classes = ["Test*"]
+python_functions = ["test_*"]
+# Coverage is enabled by default but with fail-under=0 to allow tests to run
+# The dedicated "coverage" job in GitHub Actions enforces the actual coverage requirements
+addopts = [
+    "--cov=custom_components.hass_dyson",
+    "--cov-report=term-missing",
+    "--cov-report=xml",
+    "--cov-report=html",
+    "--cov-branch",  # Enable branch coverage to match GitHub workflow
+    "--cov-fail-under=0",  # No failure threshold - handled by dedicated coverage job
+    "--strict-markers",
+    "-v"
+]
+# Configure asyncio settings to handle event loop cleanup better
+asyncio_mode = "auto"
+asyncio_default_fixture_loop_scope = "function"
+asyncio_default_test_loop_scope = "function"
+filterwarnings = [
+    "ignore::RuntimeWarning:asyncio.*",
+    "ignore::RuntimeWarning:.*asyncio.*",
+    "ignore::DeprecationWarning:datetime.*",
+    "ignore::ResourceWarning",
+    "ignore:Event loop is closed:RuntimeWarning",
+    "ignore:coroutine.*was never awaited:RuntimeWarning",
+    "ignore:.*shutdown_default_executor.*was never awaited:RuntimeWarning", 
+    "ignore:.*BaseEventLoop.shutdown_default_executor.*:RuntimeWarning",
+    "ignore:.*unawaited coroutine.*:RuntimeWarning",
+    "ignore:.*was never awaited.*:RuntimeWarning",
+    "ignore::RuntimeWarning:_pytest.*",
+    "ignore::RuntimeWarning:coverage.*",
+    "ignore::RuntimeWarning:unittest.mock.*",
+    "ignore::RuntimeWarning:pytest.*",
+    "ignore::RuntimeWarning:gc.*",
+    "ignore::RuntimeWarning:weakref.*",
+    "ignore::RuntimeWarning:functools.*",
+    "ignore::RuntimeWarning",
+]
+markers = [
+    "asyncio: marks tests as async",
+    "integration: marks tests as integration tests", 
+    "unit: marks tests as unit tests",
+]
+
+[tool.coverage.run]
+source = ["custom_components/hass_dyson"]
+branch = true  # Enable branch coverage measurement
+omit = [
+    "*/tests/*",
+    "*/test_*",
+]
+
+[tool.coverage.report]
+exclude_lines = [
+    "pragma: no cover",
+    "def __repr__",
+    "raise AssertionError",
+    "raise NotImplementedError",
+    "if __name__ == .__main__.:",
+    "if TYPE_CHECKING:",
+]
+
+[tool.bandit]
+exclude_dirs = ["tests"]
+skips = ["B101", "B601"]
+